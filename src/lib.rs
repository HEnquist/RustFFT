#![cfg_attr(all(feature = "bench", test), feature(test))]

//! RustFFT is a high-performance FFT library written in pure Rust.
//!
//! This is an experimental release of RustFFT that enables AVX acceleration. It currently requires a nightly compiler,
//! mainly for the `min_specialization` feature. The eventual plan is to release this experimental version as version 5.0 of RustFFT,
//! but that will not happen until it compiles on stable Rust.
//!
//! ### Usage
//!
//! The recommended way to use RustFFT is to create a [`FftPlanner`](crate::FftPlanner) instance and then call its
//! [`plan_fft`](crate::FftPlanner::plan_fft) method. This method will automatically choose which FFT algorithms are best
//! for a given size and initialize the required buffers and precomputed data.
//!
//! ```
//! // Perform a forward FFT of size 1234
<<<<<<< HEAD
//! use rustfft::{FFTplanner, num_complex::Complex};
//!
//! let mut planner = FFTplanner::new(false);
//! let fft = planner.plan_fft(1234);
//!
//! let mut input:  Vec<Complex<f32>> = vec![Complex{ re: 0.0, im: 0.0 }; 1234];
//! let mut output: Vec<Complex<f32>> = vec![Complex{ re: 0.0, im: 0.0 }; 1234];
//!
//! fft.process(&mut input, &mut output);
=======
//! use rustfft::{FftPlanner, num_complex::Complex};
//!
//! let mut planner = FftPlanner::new(false);
//! let fft = planner.plan_fft(1234);
//!
//! let mut buffer = vec![Complex{ re: 0.0f32, im: 0.0f32 }; 1234];
//! fft.process_inplace(&mut buffer);
>>>>>>> aa8924e6
//! ```
//! The planner returns trait objects of the [`Fft`](crate::Fft) trait, allowing for FFT sizes that aren't known
//! until runtime.
<<<<<<< HEAD
//!
//! RustFFT also exposes individual FFT algorithms. If you know beforehand that you need a power-of-two FFT, you can
//! avoid the overhead of the planner and trait object by directly creating instances of the Radix4 algorithm:
//!
//! ```
//! // Computes a forward FFT of size 4096
//! use rustfft::{FFT, algorithm::Radix4, num_complex::Complex};
//!
//! let fft = Radix4::new(4096, false);
//!
//! let mut input:  Vec<Complex<f32>> = vec![Complex{ re: 0.0, im: 0.0 }; 4096];
//! let mut output: Vec<Complex<f32>> = vec![Complex{ re: 0.0, im: 0.0 }; 4096];
//!
//! fft.process(&mut input, &mut output);
=======
//! 
//! RustFFT also exposes individual FFT algorithms. For example, if you know beforehand that you need a power-of-two FFT, you can
//! avoid the overhead of the planner and trait object by directly creating instances of the [`Radix4`](crate::algorithm::Radix4) algorithm:
//!
//! ```
//! // Computes a forward FFT of size 4096
//! use rustfft::{Fft, num_complex::Complex, algorithm::Radix4};
//!
//! let fft = Radix4::new(4096, false);
//!
//! let mut buffer = vec![Complex{ re: 0.0f32, im: 0.0f32 }; 4096];
//! fft.process_inplace(&mut buffer);
>>>>>>> aa8924e6
//! ```
//!
//! For the vast majority of situations, simply using the [`FftPlanner`](crate::FftPlanner) will be enough, but
//! advanced users may have better insight than the planner into which algorithms are best for a specific size. See the
//! [`algorithm`](crate::algorithm) module for a complete list of scalar (non-AVX) algorithms implemented by RustFFT. As noted below,
//! bypassing the planner will prevent any use of AVX instructions.
//!
//! ### AVX Acceleration
//!
//! RustFFT includes algorithms designed to take advantage of the AVX instruction set. To use AVX,
//! simply plan a FFT through the [`FftPlanner`](crate::FftPlanner) on a machine which supports the `avx` and `fma` features.
//! Benchmarking shows that while using AVX, RustFFT computes FFTs at equal or faster speeds than [FFTW](http://www.fftw.org/)!
//!
//! If your machine doesn't support AVX, the [`FftPlanner`](crate::FftPlanner) will fall back to scalar algorithms. If you'd rather just not compute
//! a FFT at all if AVX isn't available, you can instead create an instance of the [`FftPlannerAvx`](crate::FftPlannerAvx) struct and plan through that.
//!
//! For the time being, individual AVX algorithms can't be constructed outside of the planner. This may change eventually.
//!
//! ### AVX Performance Tips
//!
//! The performance of any given FFT size is heavily dependent on that size's [prime factorization](https://en.wikipedia.org/wiki/Prime_number#Unique_factorization).
//! It's common in FFT libraries (including RustFFT's scalar implementation) for powers of two to be the fastest, but that's not the case for RustFFT's AVX implementation.
//! RustFFT's AVX implementation is fastest when computing any size of the form `2^n * 3^m` -- which includes powers of two, but isn't restricted to them.
//!
//! Any FFT where all prime factors are 11 or smaller (For example, 10164 = `2*2*3*7*11*11`) can be computed very quickly.
//! 
//! All other FFT sizes, such as prime numbers, and composite numbers where the largest prime factor is greater than 11, will be noticeably slower.
//! For example, 1201 (prime number) takes 3x longer to compute than 1200 = `2*2*2*2*3*5*5`.
//! However, they will still be computed in O(nlogn) time, they still benefit from AVX acceleration, 
//! and according to benchmarks we've run, are still faster than the same size computed by FFTW.
//!
//! ### Normalization
//!
//! RustFFT does not normalize outputs. Callers must manually normalize the results by scaling each element by
//! `1/len().sqrt()`. Multiple normalization steps can be merged into one via pairwise multiplication, so when
//! doing a forward FFT followed by an inverse callers can normalize once by scaling each element by `1/len()`
//!
//! ### Output Order
//!
//! Elements in the output are ordered by ascending frequency, with the first element corresponding to frequency 0.

<<<<<<< HEAD
pub use num_complex;
pub use num_traits;

=======
#![feature(min_specialization)]
#![feature(maybe_uninit_extra)]
#![feature(maybe_uninit_slice)]


pub use num_complex;
pub use num_traits;


#[macro_use]
mod common;

>>>>>>> aa8924e6
/// Individual FFT algorithms
pub mod algorithm;
mod array_utils;
mod common;
mod math_utils;
mod plan;
mod twiddles;

use num_complex::Complex;
use num_traits::Zero;

<<<<<<< HEAD
=======
pub use crate::plan::FftPlanner;
>>>>>>> aa8924e6
pub use crate::common::FFTnum;
pub use crate::plan::FftPlanner;

/// A trait that allows FFT algorithms to report their expected input/output size
pub trait Length {
    /// The FFT size that this algorithm can process
    fn len(&self) -> usize;
}

/// A trait that allows FFT algorithms to report whether they compute forward FFTs or inverse FFTs
pub trait IsInverse {
    /// Returns false if this instance computes forward FFTs, true for inverse FFTs
    fn is_inverse(&self) -> bool;
}

<<<<<<< HEAD
/// An umbrella trait for all available FFT algorithms
pub trait Fft<T: FFTnum>: Length + IsInverse + Sync + Send {
    /// Computes an FFT on the `input` buffer and places the result in the `output` buffer.
=======
/// Trait for algorithms that compute FFTs.
/// 
/// This trait has two main methods:
/// - [`process_inplace(buffer)`](crate::Fft::process_inplace) computes a FFT using `buffer` as input and store the result back into `buffer`.
/// - [`process(input, output)`](crate::Fft::process) computes a FFT using `input` as input and store the result into `output`. 
///
/// Both methods may need to allocate additional scratch space. If you'd like re-use that allocation across multiple FFT computations, call 
/// `process_inplace_with_scratch` or `process_with_scratch`, respectively.
pub trait Fft<T: FFTnum>: Length + IsInverse + Sync + Send {
    /// Computes a FFT.
>>>>>>> aa8924e6
    ///
    /// Convenience method that allocates the required scratch space and and calls `self.process_with_scratch`.
    ///
    /// This method uses the `input` buffer as scratch space, so the contents of `input` should be considered garbage
    /// after calling.
    ///
    /// # Panics
    /// 
    /// This method panics if:
    /// - `input.len() != self.len()`
    /// - `output.len() != self.len()`
    fn process(&self, input: &mut [Complex<T>], output: &mut [Complex<T>]) {
        let mut scratch = vec![Complex::zero(); self.get_out_of_place_scratch_len()];
        self.process_with_scratch(input, output, &mut scratch);
    }

    /// Computes a FFT.
    ///
    /// Convenience method that allocates the required scratch space and calls `self.process_inplace_with_scratch`.
    ///
    /// # Panics
    /// 
    /// This method panics if:
    /// - `buffer.len() != self.len()`
    fn process_inplace(&self, buffer: &mut [Complex<T>]) {
        let mut scratch = vec![Complex::zero(); self.get_inplace_scratch_len()];
        self.process_inplace_with_scratch(buffer, &mut scratch);
    }

    /// Computes a FFT.
    /// 
    /// Uses both the `input` buffer and `scratch` buffer as scratch space, so the contents of both should be
    /// considered garbage after calling.
    ///
    /// # Panics
    /// 
    /// This method panics if:
    /// - `input.len() != self.len()`
    /// - `output.len() != self.len()`
    /// - `scratch.len() < self.get_out_of_place_scratch_len()`
    fn process_with_scratch(&self, input: &mut [Complex<T>], output: &mut [Complex<T>], scratch: &mut [Complex<T>]);

    /// Computes a FFT, in-place.
    ///
    /// Uses the `scratch` buffer as scratch space, so the contents of `scratch` should be considered garbage
    /// after calling.
    ///
    /// # Panics
    /// 
    /// This method panics if:
    /// - `buffer.len() != self.len()`
    /// - `scratch.len() < self.get_inplace_scratch_len()`
    fn process_inplace_with_scratch(&self, buffer: &mut [Complex<T>], scratch: &mut [Complex<T>]);

    /// Computes multiple FFTs.
    ///
    /// Divides `input` and `output` into chunks of size `self.len()`, computes an FFT on each input chunk,
    /// and stores the result in the corresponding output chunk.
    ///
    /// This method uses both the `input` buffer and `scratch` buffer as scratch space, so the contents of both should
    /// be considered garbage after calling.
    ///
    /// # Panics
    /// 
    /// This method panics if:
    /// - `input.len() % self.len() != 0`
    /// - `output.len() != input.len()`
    /// - `scratch.len() < self.get_out_of_place_scratch_len()`
    fn process_multi(&self, input: &mut [Complex<T>], output: &mut [Complex<T>], scratch: &mut [Complex<T>]);

    /// Computes multiple FFTs, in-place.
    ///
    /// Divides `buffer` into chunks of size `self.len()`, computes an FFT on each chunk, and stores the result back
    /// into `buffer`.
    ///
    /// This method uses the `scratch` buffer as scratch space, so its contents should be considered garbage after
    /// calling.
    ///
    /// # Panics
    /// 
    /// This method panics if:
    /// - `buffer.len() % self.len() != 0`
    /// - `scratch.len() < self.get_inplace_scratch_len()`
    fn process_inplace_multi(&self, buffer: &mut [Complex<T>], scratch: &mut [Complex<T>]);

    /// Returns the size of the scratch buffer required by `process_inplace_with_scratch` and `process_inplace_multi`
    fn get_inplace_scratch_len(&self) -> usize;

    /// Returns the size of the scratch buffer required by `process_with_scratch` and `process_multi`
    fn get_out_of_place_scratch_len(&self) -> usize;
}

// Algorithms implemented to use AVX instructions. Only compiled on x86_64.
#[cfg(target_arch="x86_64")]
mod avx;

// When we're not on avx, keep a stub implementation around that just does nothing
#[cfg(not(target_arch="x86_64"))]
mod avx{
   pub mod avx_planner {
        use crate::{Fft, FFTnum};
        use std::sync::Arc;
        pub struct FftPlannerAvx<T: FFTnum> {
            _phantom: std::marker::PhantomData<T>,
        }
        impl<T: FFTnum> FftPlannerAvx<T> {
            pub fn new(_inverse: bool) -> Result<Self, ()> {
                Err(())
            }
            pub fn plan_fft(&mut self, _len: usize) -> Arc<dyn Fft<T>> {
                unreachable!();
            }
        }
    }
}

<<<<<<< HEAD
=======
pub use self::avx::avx_planner::FftPlannerAvx;

>>>>>>> aa8924e6
#[cfg(test)]
mod test_utils;<|MERGE_RESOLUTION|>--- conflicted
+++ resolved
@@ -14,17 +14,6 @@
 //!
 //! ```
 //! // Perform a forward FFT of size 1234
-<<<<<<< HEAD
-//! use rustfft::{FFTplanner, num_complex::Complex};
-//!
-//! let mut planner = FFTplanner::new(false);
-//! let fft = planner.plan_fft(1234);
-//!
-//! let mut input:  Vec<Complex<f32>> = vec![Complex{ re: 0.0, im: 0.0 }; 1234];
-//! let mut output: Vec<Complex<f32>> = vec![Complex{ re: 0.0, im: 0.0 }; 1234];
-//!
-//! fft.process(&mut input, &mut output);
-=======
 //! use rustfft::{FftPlanner, num_complex::Complex};
 //!
 //! let mut planner = FftPlanner::new(false);
@@ -32,27 +21,10 @@
 //!
 //! let mut buffer = vec![Complex{ re: 0.0f32, im: 0.0f32 }; 1234];
 //! fft.process_inplace(&mut buffer);
->>>>>>> aa8924e6
 //! ```
 //! The planner returns trait objects of the [`Fft`](crate::Fft) trait, allowing for FFT sizes that aren't known
 //! until runtime.
-<<<<<<< HEAD
-//!
-//! RustFFT also exposes individual FFT algorithms. If you know beforehand that you need a power-of-two FFT, you can
-//! avoid the overhead of the planner and trait object by directly creating instances of the Radix4 algorithm:
-//!
-//! ```
-//! // Computes a forward FFT of size 4096
-//! use rustfft::{FFT, algorithm::Radix4, num_complex::Complex};
-//!
-//! let fft = Radix4::new(4096, false);
-//!
-//! let mut input:  Vec<Complex<f32>> = vec![Complex{ re: 0.0, im: 0.0 }; 4096];
-//! let mut output: Vec<Complex<f32>> = vec![Complex{ re: 0.0, im: 0.0 }; 4096];
-//!
-//! fft.process(&mut input, &mut output);
-=======
-//! 
+//!
 //! RustFFT also exposes individual FFT algorithms. For example, if you know beforehand that you need a power-of-two FFT, you can
 //! avoid the overhead of the planner and trait object by directly creating instances of the [`Radix4`](crate::algorithm::Radix4) algorithm:
 //!
@@ -64,37 +36,11 @@
 //!
 //! let mut buffer = vec![Complex{ re: 0.0f32, im: 0.0f32 }; 4096];
 //! fft.process_inplace(&mut buffer);
->>>>>>> aa8924e6
 //! ```
 //!
 //! For the vast majority of situations, simply using the [`FftPlanner`](crate::FftPlanner) will be enough, but
 //! advanced users may have better insight than the planner into which algorithms are best for a specific size. See the
-//! [`algorithm`](crate::algorithm) module for a complete list of scalar (non-AVX) algorithms implemented by RustFFT. As noted below,
-//! bypassing the planner will prevent any use of AVX instructions.
-//!
-//! ### AVX Acceleration
-//!
-//! RustFFT includes algorithms designed to take advantage of the AVX instruction set. To use AVX,
-//! simply plan a FFT through the [`FftPlanner`](crate::FftPlanner) on a machine which supports the `avx` and `fma` features.
-//! Benchmarking shows that while using AVX, RustFFT computes FFTs at equal or faster speeds than [FFTW](http://www.fftw.org/)!
-//!
-//! If your machine doesn't support AVX, the [`FftPlanner`](crate::FftPlanner) will fall back to scalar algorithms. If you'd rather just not compute
-//! a FFT at all if AVX isn't available, you can instead create an instance of the [`FftPlannerAvx`](crate::FftPlannerAvx) struct and plan through that.
-//!
-//! For the time being, individual AVX algorithms can't be constructed outside of the planner. This may change eventually.
-//!
-//! ### AVX Performance Tips
-//!
-//! The performance of any given FFT size is heavily dependent on that size's [prime factorization](https://en.wikipedia.org/wiki/Prime_number#Unique_factorization).
-//! It's common in FFT libraries (including RustFFT's scalar implementation) for powers of two to be the fastest, but that's not the case for RustFFT's AVX implementation.
-//! RustFFT's AVX implementation is fastest when computing any size of the form `2^n * 3^m` -- which includes powers of two, but isn't restricted to them.
-//!
-//! Any FFT where all prime factors are 11 or smaller (For example, 10164 = `2*2*3*7*11*11`) can be computed very quickly.
-//! 
-//! All other FFT sizes, such as prime numbers, and composite numbers where the largest prime factor is greater than 11, will be noticeably slower.
-//! For example, 1201 (prime number) takes 3x longer to compute than 1200 = `2*2*2*2*3*5*5`.
-//! However, they will still be computed in O(nlogn) time, they still benefit from AVX acceleration, 
-//! and according to benchmarks we've run, are still faster than the same size computed by FFTW.
+//! [`algorithm`](crate::algorithm) module for a complete list of scalar algorithms implemented by RustFFT.
 //!
 //! ### Normalization
 //!
@@ -106,28 +52,15 @@
 //!
 //! Elements in the output are ordered by ascending frequency, with the first element corresponding to frequency 0.
 
-<<<<<<< HEAD
 pub use num_complex;
 pub use num_traits;
 
-=======
-#![feature(min_specialization)]
-#![feature(maybe_uninit_extra)]
-#![feature(maybe_uninit_slice)]
-
-
-pub use num_complex;
-pub use num_traits;
-
-
 #[macro_use]
 mod common;
 
->>>>>>> aa8924e6
 /// Individual FFT algorithms
 pub mod algorithm;
 mod array_utils;
-mod common;
 mod math_utils;
 mod plan;
 mod twiddles;
@@ -135,10 +68,6 @@
 use num_complex::Complex;
 use num_traits::Zero;
 
-<<<<<<< HEAD
-=======
-pub use crate::plan::FftPlanner;
->>>>>>> aa8924e6
 pub use crate::common::FFTnum;
 pub use crate::plan::FftPlanner;
 
@@ -154,22 +83,16 @@
     fn is_inverse(&self) -> bool;
 }
 
-<<<<<<< HEAD
-/// An umbrella trait for all available FFT algorithms
-pub trait Fft<T: FFTnum>: Length + IsInverse + Sync + Send {
-    /// Computes an FFT on the `input` buffer and places the result in the `output` buffer.
-=======
 /// Trait for algorithms that compute FFTs.
-/// 
+///
 /// This trait has two main methods:
 /// - [`process_inplace(buffer)`](crate::Fft::process_inplace) computes a FFT using `buffer` as input and store the result back into `buffer`.
-/// - [`process(input, output)`](crate::Fft::process) computes a FFT using `input` as input and store the result into `output`. 
+/// - [`process(input, output)`](crate::Fft::process) computes a FFT using `input` as input and store the result into `output`.
 ///
-/// Both methods may need to allocate additional scratch space. If you'd like re-use that allocation across multiple FFT computations, call 
+/// Both methods may need to allocate additional scratch space. If you'd like re-use that allocation across multiple FFT computations, call
 /// `process_inplace_with_scratch` or `process_with_scratch`, respectively.
 pub trait Fft<T: FFTnum>: Length + IsInverse + Sync + Send {
     /// Computes a FFT.
->>>>>>> aa8924e6
     ///
     /// Convenience method that allocates the required scratch space and and calls `self.process_with_scratch`.
     ///
@@ -177,7 +100,7 @@
     /// after calling.
     ///
     /// # Panics
-    /// 
+    ///
     /// This method panics if:
     /// - `input.len() != self.len()`
     /// - `output.len() != self.len()`
@@ -191,7 +114,7 @@
     /// Convenience method that allocates the required scratch space and calls `self.process_inplace_with_scratch`.
     ///
     /// # Panics
-    /// 
+    ///
     /// This method panics if:
     /// - `buffer.len() != self.len()`
     fn process_inplace(&self, buffer: &mut [Complex<T>]) {
@@ -200,17 +123,22 @@
     }
 
     /// Computes a FFT.
-    /// 
+    ///
     /// Uses both the `input` buffer and `scratch` buffer as scratch space, so the contents of both should be
     /// considered garbage after calling.
     ///
     /// # Panics
-    /// 
+    ///
     /// This method panics if:
     /// - `input.len() != self.len()`
     /// - `output.len() != self.len()`
     /// - `scratch.len() < self.get_out_of_place_scratch_len()`
-    fn process_with_scratch(&self, input: &mut [Complex<T>], output: &mut [Complex<T>], scratch: &mut [Complex<T>]);
+    fn process_with_scratch(
+        &self,
+        input: &mut [Complex<T>],
+        output: &mut [Complex<T>],
+        scratch: &mut [Complex<T>],
+    );
 
     /// Computes a FFT, in-place.
     ///
@@ -218,7 +146,7 @@
     /// after calling.
     ///
     /// # Panics
-    /// 
+    ///
     /// This method panics if:
     /// - `buffer.len() != self.len()`
     /// - `scratch.len() < self.get_inplace_scratch_len()`
@@ -233,12 +161,17 @@
     /// be considered garbage after calling.
     ///
     /// # Panics
-    /// 
+    ///
     /// This method panics if:
     /// - `input.len() % self.len() != 0`
     /// - `output.len() != input.len()`
     /// - `scratch.len() < self.get_out_of_place_scratch_len()`
-    fn process_multi(&self, input: &mut [Complex<T>], output: &mut [Complex<T>], scratch: &mut [Complex<T>]);
+    fn process_multi(
+        &self,
+        input: &mut [Complex<T>],
+        output: &mut [Complex<T>],
+        scratch: &mut [Complex<T>],
+    );
 
     /// Computes multiple FFTs, in-place.
     ///
@@ -249,7 +182,7 @@
     /// calling.
     ///
     /// # Panics
-    /// 
+    ///
     /// This method panics if:
     /// - `buffer.len() % self.len() != 0`
     /// - `scratch.len() < self.get_inplace_scratch_len()`
@@ -263,14 +196,14 @@
 }
 
 // Algorithms implemented to use AVX instructions. Only compiled on x86_64.
-#[cfg(target_arch="x86_64")]
-mod avx;
+//#[cfg(target_arch="x86_64")]
+//mod avx;
 
 // When we're not on avx, keep a stub implementation around that just does nothing
-#[cfg(not(target_arch="x86_64"))]
-mod avx{
-   pub mod avx_planner {
-        use crate::{Fft, FFTnum};
+//#[cfg(not(target_arch="x86_64"))]
+mod avx {
+    pub mod avx_planner {
+        use crate::{FFTnum, Fft};
         use std::sync::Arc;
         pub struct FftPlannerAvx<T: FFTnum> {
             _phantom: std::marker::PhantomData<T>,
@@ -286,10 +219,7 @@
     }
 }
 
-<<<<<<< HEAD
-=======
 pub use self::avx::avx_planner::FftPlannerAvx;
 
->>>>>>> aa8924e6
 #[cfg(test)]
 mod test_utils;